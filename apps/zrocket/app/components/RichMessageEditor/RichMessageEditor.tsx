import { Component, useCallback, useEffect, useState } from 'react';
import {
<<<<<<< HEAD
    $getRoot,
    $getSelection,
    type EditorState,
    type SerializedEditorState
=======
  $getRoot,
  $getSelection,
  $isRangeSelection,
  EditorState,
  SerializedEditorState,
  FORMAT_TEXT_COMMAND,
  KEY_DOWN_COMMAND,
  COMMAND_PRIORITY_NORMAL,
>>>>>>> 9c5fdfb6
} from 'lexical';
import { LexicalComposer } from '@lexical/react/LexicalComposer';
import { RichTextPlugin } from '@lexical/react/LexicalRichTextPlugin';
import { ContentEditable } from '@lexical/react/LexicalContentEditable';
import { HistoryPlugin } from '@lexical/react/LexicalHistoryPlugin';
import { OnChangePlugin } from '@lexical/react/LexicalOnChangePlugin';
import { LexicalErrorBoundary } from '@lexical/react/LexicalErrorBoundary';
import { useLexicalComposerContext } from '@lexical/react/LexicalComposerContext';

import type {
    RichMessageEditorProps,
    EditorErrorBoundaryProps,
    EditorErrorBoundaryState
} from './types';
import {
    validateSerializedEditorState,
    ensureValidSerializedEditorState
} from './serialization-utils';

/**
 * Error boundary component to catch and handle Lexical editor errors
 */
class EditorErrorBoundary extends Component<
    EditorErrorBoundaryProps,
    EditorErrorBoundaryState
> {
    constructor(props: EditorErrorBoundaryProps) {
        super(props);
        this.state = { hasError: false };
    }

    static getDerivedStateFromError(error: Error): EditorErrorBoundaryState {
        return { hasError: true, error };
    }

    componentDidCatch(error: Error) {
        console.error('RichMessageEditor Error:', error);
        this.props.onError?.(error);
    }

    render() {
        if (this.state.hasError) {
            return (
                <div className="p-4 border border-destructive/50 rounded-md bg-destructive/10">
                    <p className="text-sm text-destructive">
                        Something went wrong with the message editor. Please
                        refresh the page.
                    </p>
                </div>
            );
        }

        return this.props.children;
    }
}

/**
 * Custom plugin to handle keyboard events (Enter to send, Shift+Enter for new lines)
 */
function KeyboardPlugin({
    onSendMessage
}: {
    onSendMessage: (content: SerializedEditorState) => void;
}) {
    const [editor] = useLexicalComposerContext();

    useEffect(() => {
        const handleKeyDown = (event: KeyboardEvent) => {
            if (event.key === 'Enter' && !event.shiftKey) {
                event.preventDefault();
                event.stopPropagation();

                // Get the current editor state and serialize it
                const editorState = editor.getEditorState();
                const rawSerializedState = editorState.toJSON();

                // Ensure the serialized state complies with the expected format
                const serializedState =
                    ensureValidSerializedEditorState(rawSerializedState);

                // Validate the format for debugging (in development)
                if (process.env.NODE_ENV === 'development') {
                    if (!validateSerializedEditorState(serializedState)) {
                        console.warn(
                            'SerializedEditorState validation failed, but proceeding with normalized state'
                        );
                    }
                }

                // Check if the editor has content before sending
                let hasContent = false;
                editorState.read(() => {
                    const root = $getRoot();
                    const textContent = root.getTextContent().trim();
                    hasContent = textContent.length > 0;
                });

                if (hasContent) {
                    onSendMessage(serializedState);

                    // Clear the editor after sending
                    editor.update(() => {
                        const root = $getRoot();
                        root.clear();
                    });
                }
            }
        };

        return editor.registerRootListener((rootElement, prevRootElement) => {
            if (prevRootElement !== null) {
                prevRootElement.removeEventListener('keydown', handleKeyDown);
            }
            if (rootElement !== null) {
                rootElement.addEventListener('keydown', handleKeyDown);
            }
        });
    }, [editor, onSendMessage]);

    return null;
}

/**
 * Plugin to handle text formatting keyboard shortcuts
 */
function FormattingPlugin() {
  const [editor] = useLexicalComposerContext();

  useEffect(() => {
    const removeCommandListener = editor.registerCommand(
      KEY_DOWN_COMMAND,
      (event: KeyboardEvent) => {
        const { ctrlKey, metaKey, key, shiftKey } = event;
        const isModifier = ctrlKey || metaKey;

        if (!isModifier) return false;

        let formatType: string | null = null;

        switch (key.toLowerCase()) {
          case 'b':
            formatType = 'bold';
            break;
          case 'i':
            formatType = 'italic';
            break;
          case 'u':
            formatType = 'underline';
            break;
          case 's':
            if (shiftKey) {
              formatType = 'strikethrough';
            }
            break;
          default:
            return false;
        }

        if (formatType) {
          event.preventDefault();
          editor.dispatchCommand(FORMAT_TEXT_COMMAND, formatType);
          return true;
        }

        return false;
      },
      COMMAND_PRIORITY_NORMAL,
    );

    return removeCommandListener;
  }, [editor]);

  return null;
}

/**
 * Custom plugin to handle character limits
 */
function CharacterLimitPlugin({ maxLength }: { maxLength?: number }) {
<<<<<<< HEAD
    const [editor] = useLexicalComposerContext();

    useEffect(() => {
        if (!maxLength) return;

        return editor.registerUpdateListener(({ editorState }) => {
            editorState.read(() => {
                const root = $getRoot();
                const textContent = root.getTextContent();

                if (textContent.length > maxLength) {
                    // Prevent the text from exceeding the limit by truncating
                    editor.update(() => {
                        const root = $getRoot();
                        const currentText = root.getTextContent();
                        if (currentText.length > maxLength) {
                            const truncatedText = currentText.substring(
                                0,
                                maxLength
                            );
                            root.clear();
                            const selection = $getSelection();
                            if (selection) {
                                selection.insertText(truncatedText);
                            }
                        }
                    });
                }
            });
        });
    }, [editor, maxLength]);
=======
  const [editor] = useLexicalComposerContext();

  useEffect(() => {
    if (!maxLength) return;

    return editor.registerNodeTransform($getRoot(), (rootNode) => {
      // Safely check if we're in a valid editor context
      try {
        const textContent = rootNode.getTextContent();
        if (textContent.length > maxLength) {
          // Prevent the text from exceeding the limit
          editor.update(() => {
            const selection = $getSelection();
            if (selection && $isRangeSelection(selection)) {
              selection.insertText('');
            }
          });
        }
      } catch (error) {
        // In test environment or invalid context, fail silently
        console.debug('CharacterLimitPlugin: Unable to check text content', error);
      }
    });
  }, [editor, maxLength]);
>>>>>>> 9c5fdfb6

    return null;
}

/**
 * RichMessageEditor component with Lexical editor integration
 */
export function RichMessageEditor({
    onSendMessage,
    placeholder = 'Type a message...',
    initialContent,
    disabled = false,
    maxLength
}: RichMessageEditorProps) {
<<<<<<< HEAD
    const [currentLength, setCurrentLength] = useState(0);

    // Lexical editor configuration
    const initialConfig = {
        namespace: 'RichMessageEditor',
        theme: {
            paragraph: 'mb-1',
            text: {
                bold: 'font-bold',
                italic: 'italic',
                underline: 'underline'
            }
        },
        onError: (error: Error) => {
            console.error('Lexical Editor Error:', error);
        },
        editorState: initialContent
            ? JSON.stringify(initialContent)
            : undefined,
        editable: !disabled
    };

    // Handle content changes
    const handleContentChange = useCallback((editorState: EditorState) => {
        editorState.read(() => {
            const root = $getRoot();
            const textContent = root.getTextContent();
            setCurrentLength(textContent.length);
        });
    }, []);

    return (
        <EditorErrorBoundary>
            <div className="relative">
                <LexicalComposer initialConfig={initialConfig}>
                    <div className="relative border border-input rounded-md bg-background">
                        <RichTextPlugin
                            contentEditable={
                                <ContentEditable
                                    className="min-h-[40px] max-h-32 overflow-y-auto p-3 pr-20 resize-none outline-none"
                                    aria-placeholder={placeholder}
                                    placeholder={
                                        <div className="absolute top-3 left-3 text-muted-foreground pointer-events-none select-none">
                                            {placeholder}
                                        </div>
                                    }
                                />
                            }
                            ErrorBoundary={LexicalErrorBoundary}
                        />
                        <HistoryPlugin />
                        <OnChangePlugin onChange={handleContentChange} />
                        <KeyboardPlugin onSendMessage={onSendMessage} />
                        {maxLength && (
                            <CharacterLimitPlugin maxLength={maxLength} />
                        )}
                    </div>

                    {/* Character count display */}
                    {maxLength && (
                        <div className="mt-1 text-xs text-muted-foreground text-right">
                            {currentLength}/{maxLength}
                        </div>
                    )}
                </LexicalComposer>
=======
  const [currentLength, setCurrentLength] = useState(0);

  // Lexical editor configuration
  const initialConfig = {
    namespace: 'RichMessageEditor',
    theme: {
      paragraph: 'mb-1',
      text: {
        bold: 'font-bold',
        italic: 'italic',
        underline: 'underline',
        strikethrough: 'line-through',
      },
    },
    onError: (error: Error) => {
      console.error('Lexical Editor Error:', error);
    },
    editorState: initialContent ? JSON.stringify(initialContent) : undefined,
    editable: !disabled,
  };

  // Handle content changes
  const handleContentChange = useCallback((editorState: EditorState) => {
    editorState.read(() => {
      const root = $getRoot();
      const textContent = root.getTextContent();
      setCurrentLength(textContent.length);
    });
  }, []);

  return (
    <EditorErrorBoundary>
      <div className="relative">
        <LexicalComposer initialConfig={initialConfig}>
          <div className="relative border border-input rounded-md bg-background">
            <RichTextPlugin
              contentEditable={
                <ContentEditable
                  className="min-h-[40px] max-h-32 overflow-y-auto p-3 pr-20 resize-none outline-none"
                  placeholder={
                    <div className="absolute top-3 left-3 text-muted-foreground pointer-events-none select-none">
                      {placeholder}
                    </div>
                  }
                />
              }
              ErrorBoundary={LexicalErrorBoundary}
            />
            <HistoryPlugin />
            <OnChangePlugin onChange={handleContentChange} />
            <KeyboardPlugin onSendMessage={onSendMessage} />
            <FormattingPlugin />
            {maxLength && <CharacterLimitPlugin maxLength={maxLength} />}
          </div>

          {/* Character count display */}
          {maxLength && (
            <div className="mt-1 text-xs text-muted-foreground text-right">
              {currentLength}/{maxLength}
>>>>>>> 9c5fdfb6
            </div>
        </EditorErrorBoundary>
    );
}<|MERGE_RESOLUTION|>--- conflicted
+++ resolved
@@ -1,11 +1,5 @@
-import { Component, useCallback, useEffect, useState } from 'react';
+import React, { Component, useCallback, useEffect, useState } from 'react';
 import {
-<<<<<<< HEAD
-    $getRoot,
-    $getSelection,
-    type EditorState,
-    type SerializedEditorState
-=======
   $getRoot,
   $getSelection,
   $isRangeSelection,
@@ -14,7 +8,6 @@
   FORMAT_TEXT_COMMAND,
   KEY_DOWN_COMMAND,
   COMMAND_PRIORITY_NORMAL,
->>>>>>> 9c5fdfb6
 } from 'lexical';
 import { LexicalComposer } from '@lexical/react/LexicalComposer';
 import { RichTextPlugin } from '@lexical/react/LexicalRichTextPlugin';
@@ -24,117 +17,106 @@
 import { LexicalErrorBoundary } from '@lexical/react/LexicalErrorBoundary';
 import { useLexicalComposerContext } from '@lexical/react/LexicalComposerContext';
 
-import type {
-    RichMessageEditorProps,
-    EditorErrorBoundaryProps,
-    EditorErrorBoundaryState
+import type { 
+  RichMessageEditorProps, 
+  EditorErrorBoundaryProps, 
+  EditorErrorBoundaryState 
 } from './types';
-import {
-    validateSerializedEditorState,
-    ensureValidSerializedEditorState
+import { 
+  validateSerializedEditorState, 
+  ensureValidSerializedEditorState 
 } from './serialization-utils';
 
 /**
  * Error boundary component to catch and handle Lexical editor errors
  */
-class EditorErrorBoundary extends Component<
-    EditorErrorBoundaryProps,
-    EditorErrorBoundaryState
-> {
-    constructor(props: EditorErrorBoundaryProps) {
-        super(props);
-        this.state = { hasError: false };
+class EditorErrorBoundary extends Component<EditorErrorBoundaryProps, EditorErrorBoundaryState> {
+  constructor(props: EditorErrorBoundaryProps) {
+    super(props);
+    this.state = { hasError: false };
+  }
+
+  static getDerivedStateFromError(error: Error): EditorErrorBoundaryState {
+    return { hasError: true, error };
+  }
+
+  componentDidCatch(error: Error) {
+    console.error('RichMessageEditor Error:', error);
+    this.props.onError?.(error);
+  }
+
+  render() {
+    if (this.state.hasError) {
+      return (
+        <div className="p-4 border border-destructive/50 rounded-md bg-destructive/10">
+          <p className="text-sm text-destructive">
+            Something went wrong with the message editor. Please refresh the page.
+          </p>
+        </div>
+      );
     }
 
-    static getDerivedStateFromError(error: Error): EditorErrorBoundaryState {
-        return { hasError: true, error };
-    }
-
-    componentDidCatch(error: Error) {
-        console.error('RichMessageEditor Error:', error);
-        this.props.onError?.(error);
-    }
-
-    render() {
-        if (this.state.hasError) {
-            return (
-                <div className="p-4 border border-destructive/50 rounded-md bg-destructive/10">
-                    <p className="text-sm text-destructive">
-                        Something went wrong with the message editor. Please
-                        refresh the page.
-                    </p>
-                </div>
-            );
-        }
-
-        return this.props.children;
-    }
+    return this.props.children;
+  }
 }
 
 /**
  * Custom plugin to handle keyboard events (Enter to send, Shift+Enter for new lines)
  */
-function KeyboardPlugin({
-    onSendMessage
-}: {
-    onSendMessage: (content: SerializedEditorState) => void;
-}) {
-    const [editor] = useLexicalComposerContext();
-
-    useEffect(() => {
-        const handleKeyDown = (event: KeyboardEvent) => {
-            if (event.key === 'Enter' && !event.shiftKey) {
-                event.preventDefault();
-                event.stopPropagation();
-
-                // Get the current editor state and serialize it
-                const editorState = editor.getEditorState();
-                const rawSerializedState = editorState.toJSON();
-
-                // Ensure the serialized state complies with the expected format
-                const serializedState =
-                    ensureValidSerializedEditorState(rawSerializedState);
-
-                // Validate the format for debugging (in development)
-                if (process.env.NODE_ENV === 'development') {
-                    if (!validateSerializedEditorState(serializedState)) {
-                        console.warn(
-                            'SerializedEditorState validation failed, but proceeding with normalized state'
-                        );
-                    }
-                }
-
-                // Check if the editor has content before sending
-                let hasContent = false;
-                editorState.read(() => {
-                    const root = $getRoot();
-                    const textContent = root.getTextContent().trim();
-                    hasContent = textContent.length > 0;
-                });
-
-                if (hasContent) {
-                    onSendMessage(serializedState);
-
-                    // Clear the editor after sending
-                    editor.update(() => {
-                        const root = $getRoot();
-                        root.clear();
-                    });
-                }
-            }
-        };
-
-        return editor.registerRootListener((rootElement, prevRootElement) => {
-            if (prevRootElement !== null) {
-                prevRootElement.removeEventListener('keydown', handleKeyDown);
-            }
-            if (rootElement !== null) {
-                rootElement.addEventListener('keydown', handleKeyDown);
-            }
+function KeyboardPlugin({ onSendMessage }: { onSendMessage: (content: SerializedEditorState) => void }) {
+  const [editor] = useLexicalComposerContext();
+
+  useEffect(() => {
+    const handleKeyDown = (event: KeyboardEvent) => {
+      if (event.key === 'Enter' && !event.shiftKey) {
+        event.preventDefault();
+        event.stopPropagation();
+        
+        // Get the current editor state and serialize it
+        const editorState = editor.getEditorState();
+        const rawSerializedState = editorState.toJSON();
+        
+        // Ensure the serialized state complies with the expected format
+        const serializedState = ensureValidSerializedEditorState(rawSerializedState);
+        
+        // Validate the format for debugging (in development)
+        if (process.env.NODE_ENV === 'development') {
+          if (!validateSerializedEditorState(serializedState)) {
+            console.warn('SerializedEditorState validation failed, but proceeding with normalized state');
+          }
+        }
+        
+        // Check if the editor has content before sending
+        let hasContent = false;
+        editorState.read(() => {
+          const root = $getRoot();
+          const textContent = root.getTextContent().trim();
+          hasContent = textContent.length > 0;
         });
-    }, [editor, onSendMessage]);
-
-    return null;
+
+        if (hasContent) {
+          onSendMessage(serializedState);
+          
+          // Clear the editor after sending
+          editor.update(() => {
+            const root = $getRoot();
+            root.clear();
+          });
+        }
+      }
+    };
+
+    return editor.registerRootListener((rootElement, prevRootElement) => {
+      if (prevRootElement !== null) {
+        prevRootElement.removeEventListener('keydown', handleKeyDown);
+      }
+      if (rootElement !== null) {
+        rootElement.addEventListener('keydown', handleKeyDown);
+      }
+    });
+  }, [editor, onSendMessage]);
+
+  return null;
 }
 
 /**
@@ -194,39 +176,6 @@
  * Custom plugin to handle character limits
  */
 function CharacterLimitPlugin({ maxLength }: { maxLength?: number }) {
-<<<<<<< HEAD
-    const [editor] = useLexicalComposerContext();
-
-    useEffect(() => {
-        if (!maxLength) return;
-
-        return editor.registerUpdateListener(({ editorState }) => {
-            editorState.read(() => {
-                const root = $getRoot();
-                const textContent = root.getTextContent();
-
-                if (textContent.length > maxLength) {
-                    // Prevent the text from exceeding the limit by truncating
-                    editor.update(() => {
-                        const root = $getRoot();
-                        const currentText = root.getTextContent();
-                        if (currentText.length > maxLength) {
-                            const truncatedText = currentText.substring(
-                                0,
-                                maxLength
-                            );
-                            root.clear();
-                            const selection = $getSelection();
-                            if (selection) {
-                                selection.insertText(truncatedText);
-                            }
-                        }
-                    });
-                }
-            });
-        });
-    }, [editor, maxLength]);
-=======
   const [editor] = useLexicalComposerContext();
 
   useEffect(() => {
@@ -251,88 +200,20 @@
       }
     });
   }, [editor, maxLength]);
->>>>>>> 9c5fdfb6
-
-    return null;
+
+  return null;
 }
 
 /**
  * RichMessageEditor component with Lexical editor integration
  */
 export function RichMessageEditor({
-    onSendMessage,
-    placeholder = 'Type a message...',
-    initialContent,
-    disabled = false,
-    maxLength
+  onSendMessage,
+  placeholder = "Type a message...",
+  initialContent,
+  disabled = false,
+  maxLength,
 }: RichMessageEditorProps) {
-<<<<<<< HEAD
-    const [currentLength, setCurrentLength] = useState(0);
-
-    // Lexical editor configuration
-    const initialConfig = {
-        namespace: 'RichMessageEditor',
-        theme: {
-            paragraph: 'mb-1',
-            text: {
-                bold: 'font-bold',
-                italic: 'italic',
-                underline: 'underline'
-            }
-        },
-        onError: (error: Error) => {
-            console.error('Lexical Editor Error:', error);
-        },
-        editorState: initialContent
-            ? JSON.stringify(initialContent)
-            : undefined,
-        editable: !disabled
-    };
-
-    // Handle content changes
-    const handleContentChange = useCallback((editorState: EditorState) => {
-        editorState.read(() => {
-            const root = $getRoot();
-            const textContent = root.getTextContent();
-            setCurrentLength(textContent.length);
-        });
-    }, []);
-
-    return (
-        <EditorErrorBoundary>
-            <div className="relative">
-                <LexicalComposer initialConfig={initialConfig}>
-                    <div className="relative border border-input rounded-md bg-background">
-                        <RichTextPlugin
-                            contentEditable={
-                                <ContentEditable
-                                    className="min-h-[40px] max-h-32 overflow-y-auto p-3 pr-20 resize-none outline-none"
-                                    aria-placeholder={placeholder}
-                                    placeholder={
-                                        <div className="absolute top-3 left-3 text-muted-foreground pointer-events-none select-none">
-                                            {placeholder}
-                                        </div>
-                                    }
-                                />
-                            }
-                            ErrorBoundary={LexicalErrorBoundary}
-                        />
-                        <HistoryPlugin />
-                        <OnChangePlugin onChange={handleContentChange} />
-                        <KeyboardPlugin onSendMessage={onSendMessage} />
-                        {maxLength && (
-                            <CharacterLimitPlugin maxLength={maxLength} />
-                        )}
-                    </div>
-
-                    {/* Character count display */}
-                    {maxLength && (
-                        <div className="mt-1 text-xs text-muted-foreground text-right">
-                            {currentLength}/{maxLength}
-                        </div>
-                    )}
-                </LexicalComposer>
-=======
   const [currentLength, setCurrentLength] = useState(0);
 
   // Lexical editor configuration
@@ -392,8 +273,10 @@
           {maxLength && (
             <div className="mt-1 text-xs text-muted-foreground text-right">
               {currentLength}/{maxLength}
->>>>>>> 9c5fdfb6
             </div>
-        </EditorErrorBoundary>
-    );
+          )}
+        </LexicalComposer>
+      </div>
+    </EditorErrorBoundary>
+  );
 }