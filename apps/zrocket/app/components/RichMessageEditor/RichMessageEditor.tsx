--- conflicted
+++ resolved
@@ -1,41 +1,40 @@
-import { Component, useCallback, useEffect, useState, useRef } from 'react';
+import { LexicalComposer } from '@lexical/react/LexicalComposer';
+import { useLexicalComposerContext } from '@lexical/react/LexicalComposerContext';
+import { ContentEditable } from '@lexical/react/LexicalContentEditable';
+import { LexicalErrorBoundary } from '@lexical/react/LexicalErrorBoundary';
+import { HistoryPlugin } from '@lexical/react/LexicalHistoryPlugin';
+import { OnChangePlugin } from '@lexical/react/LexicalOnChangePlugin';
+import { RichTextPlugin } from '@lexical/react/LexicalRichTextPlugin';
 import {
     $getRoot,
     $getSelection,
     $isRangeSelection,
+    COMMAND_PRIORITY_NORMAL,
     FORMAT_TEXT_COMMAND,
     KEY_DOWN_COMMAND,
-    COMMAND_PRIORITY_NORMAL,
     RootNode,
     type EditorState,
     type SerializedEditorState,
     type TextFormatType
 } from 'lexical';
-import { LexicalComposer } from '@lexical/react/LexicalComposer';
-import { RichTextPlugin } from '@lexical/react/LexicalRichTextPlugin';
-import { ContentEditable } from '@lexical/react/LexicalContentEditable';
-import { HistoryPlugin } from '@lexical/react/LexicalHistoryPlugin';
-import { OnChangePlugin } from '@lexical/react/LexicalOnChangePlugin';
-import { LexicalErrorBoundary } from '@lexical/react/LexicalErrorBoundary';
-import { useLexicalComposerContext } from '@lexical/react/LexicalComposerContext';
-
+import { Component, useCallback, useEffect, useRef, useState } from 'react';
+
+import { MentionNode } from './nodes/MentionNode';
+import { ClipboardPlugin } from './plugins/ClipboardPlugin';
+import { MentionsPlugin } from './plugins/MentionsPlugin';
+import {
+    ensureValidSerializedEditorState,
+    validateSerializedEditorState
+} from './serialization-utils';
 import type {
-    RichMessageEditorProps,
     EditorErrorBoundaryProps,
-    EditorErrorBoundaryState
+    EditorErrorBoundaryState,
+    RichMessageEditorProps
 } from './types';
 import {
-    validateSerializedEditorState,
-    ensureValidSerializedEditorState
-} from './serialization-utils';
-import { MentionNode } from './nodes/MentionNode';
-import { MentionsPlugin } from './plugins/MentionsPlugin';
-<<<<<<< HEAD
-import { usePerformanceMonitor, memoryLeakDetector } from './utils/performance-monitor';
-import { pluginLoader, PluginPriority } from './utils/lazy-loading';
-=======
-import { ClipboardPlugin } from './plugins/ClipboardPlugin';
->>>>>>> e63198de
+    memoryLeakDetector,
+    usePerformanceMonitor
+} from './utils/performance-monitor';
 
 /**
  * Error boundary component to catch and handle Lexical editor errors
@@ -82,14 +81,17 @@
     onPerformanceUpdate
 }: {
     onSendMessage: (content: SerializedEditorState) => void;
-    onPerformanceUpdate?: (type: 'keystroke' | 'serialization', startTime: number) => void;
+    onPerformanceUpdate?: (
+        type: 'keystroke' | 'serialization',
+        startTime: number
+    ) => void;
 }) {
     const [editor] = useLexicalComposerContext();
 
     useEffect(() => {
         const handleKeyDown = (event: KeyboardEvent) => {
             const keystrokeStart = performance.now();
-            
+
             if (event.key === 'Enter' && !event.shiftKey) {
                 event.preventDefault();
                 event.stopPropagation();
@@ -258,7 +260,7 @@
     // Initialize performance monitoring
     useEffect(() => {
         initTimeRef.current = performance.now();
-        
+
         // Start memory leak detection in development
         if (process.env.NODE_ENV === 'development') {
             memoryLeakDetector.startMonitoring(30000); // Check every 30 seconds
@@ -281,14 +283,17 @@
     }, [performanceMonitor]);
 
     // Handle performance updates from plugins
-    const handlePerformanceUpdate = useCallback((type: 'keystroke' | 'serialization', startTime: number) => {
-        if (type === 'keystroke') {
-            performanceMonitor.recordKeystroke(startTime);
-        } else if (type === 'serialization') {
-            const textLength = currentLength;
-            performanceMonitor.recordSerialization(startTime, textLength);
-        }
-    }, [performanceMonitor, currentLength]);
+    const handlePerformanceUpdate = useCallback(
+        (type: 'keystroke' | 'serialization', startTime: number) => {
+            if (type === 'keystroke') {
+                performanceMonitor.recordKeystroke(startTime);
+            } else if (type === 'serialization') {
+                const textLength = currentLength;
+                performanceMonitor.recordSerialization(startTime, textLength);
+            }
+        },
+        [performanceMonitor, currentLength]
+    );
 
     // Lexical editor configuration
     const initialConfig = {
@@ -308,38 +313,47 @@
         },
         editorState: initialContent
             ? (() => {
-                const deserializationStart = performance.now();
-                const result = JSON.stringify(initialContent);
-                performanceMonitor.recordDeserialization(deserializationStart, result.length);
-                return result;
-            })()
+                  const deserializationStart = performance.now();
+                  const result = JSON.stringify(initialContent);
+                  performanceMonitor.recordDeserialization(
+                      deserializationStart,
+                      result.length
+                  );
+                  return result;
+              })()
             : undefined,
         editable: !disabled
     };
 
     // Handle content changes with performance tracking
-    const handleContentChange = useCallback((editorState: EditorState) => {
-        const changeStart = performance.now();
-        
-        editorState.read(() => {
-            const root = $getRoot();
-            const textContent = root.getTextContent();
-            setCurrentLength(textContent.length);
-        });
-
-        // Track render performance
-        requestAnimationFrame(() => {
-            const renderTime = performance.now() - changeStart;
-            if (renderTime > 16 && process.env.NODE_ENV === 'development') {
-                console.warn(`⚠️ Content change took ${renderTime.toFixed(2)}ms (>16ms target)`);
-            }
-        });
-
-        // Periodic memory monitoring
-        if (Math.random() < 0.1) { // 10% chance to record memory
-            performanceMonitor.recordMemoryUsage();
-        }
-    }, [performanceMonitor]);
+    const handleContentChange = useCallback(
+        (editorState: EditorState) => {
+            const changeStart = performance.now();
+
+            editorState.read(() => {
+                const root = $getRoot();
+                const textContent = root.getTextContent();
+                setCurrentLength(textContent.length);
+            });
+
+            // Track render performance
+            requestAnimationFrame(() => {
+                const renderTime = performance.now() - changeStart;
+                if (renderTime > 16 && process.env.NODE_ENV === 'development') {
+                    console.warn(
+                        `⚠️ Content change took ${renderTime.toFixed(2)}ms (>16ms target)`
+                    );
+                }
+            });
+
+            // Periodic memory monitoring
+            if (Math.random() < 0.1) {
+                // 10% chance to record memory
+                performanceMonitor.recordMemoryUsage();
+            }
+        },
+        [performanceMonitor]
+    );
 
     // Handle paste events
     const handlePaste = useCallback(
@@ -381,8 +395,8 @@
 
                         <HistoryPlugin />
                         <OnChangePlugin onChange={handleContentChange} />
-                        <KeyboardPlugin 
-                            onSendMessage={onSendMessage} 
+                        <KeyboardPlugin
+                            onSendMessage={onSendMessage}
                             onPerformanceUpdate={handlePerformanceUpdate}
                         />
                         <FormattingPlugin />
