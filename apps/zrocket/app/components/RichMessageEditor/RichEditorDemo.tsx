import { useState } from 'react';

<<<<<<< HEAD
import {
    Card,
    CardContent,
    CardDescription,
    CardHeader,
    CardTitle
} from '@/components/ui/card';
=======
import { Card, CardContent, CardDescription, CardHeader, CardTitle } from '@/components/ui/card';
>>>>>>> 9c5fdfb6
import { Button } from '@/components/ui/button';
import { Switch } from '@/components/ui/switch';
import { Label } from '@/components/ui/label';
import { Separator } from '@/components/ui/separator';
import { ChatInput } from '@/components/chat/ChatInput';

export function RichEditorDemo() {
    const [useRichEditor, setUseRichEditor] = useState(false);
    const [messages, setMessages] = useState<
        Array<{
            id: number;
            content: string;
            timestamp: Date;
            isRich: boolean;
        }>
    >([]);

<<<<<<< HEAD
    const handleClearMessages = () => {
        setMessages([]);
    };
=======
  return (
    <div className="max-w-4xl mx-auto p-6 space-y-6">
      <div className="text-center">
        <h1 className="text-3xl font-bold">RichMessageEditor Integration Demo</h1>
        <p className="text-muted-foreground mt-2">
          Text Formatting Implementation Complete: Bold, Italic, Underline, Strikethrough
        </p>
      </div>
>>>>>>> 9c5fdfb6

    return (
        <div className="max-w-4xl mx-auto p-6 space-y-6">
            <div className="text-center">
                <h1 className="text-3xl font-bold">
                    RichMessageEditor Integration Demo
                </h1>
                <p className="text-muted-foreground mt-2">
                    Sprint 1 - Foundation Setup: Lexical + ChatInput Integration
                </p>
            </div>

<<<<<<< HEAD
            <Card>
                <CardHeader>
                    <CardTitle>Editor Mode Controls</CardTitle>
                    <CardDescription>
                        Switch between basic textarea and rich text editor modes
                    </CardDescription>
                </CardHeader>
                <CardContent className="space-y-4">
                    <div className="flex items-center space-x-2">
                        <Switch
                            id="rich-editor-mode"
                            checked={useRichEditor}
                            onCheckedChange={setUseRichEditor}
                        />
                        <Label htmlFor="rich-editor-mode">
                            {useRichEditor
                                ? 'Rich Text Editor'
                                : 'Basic Textarea'}
                        </Label>
                    </div>
=======
      <Card>
        <CardHeader>
          <CardTitle>Message Input Demo</CardTitle>
          <CardDescription>
            Try typing and sending messages. Press Enter to send, Shift+Enter for new lines.
            {useRichEditor && (
              <div className="mt-2 p-2 bg-blue-50 rounded-md">
                <strong>Text Formatting Shortcuts:</strong>
                <div className="text-xs mt-1 space-y-1">
                  <div>• <kbd className="px-1 py-0.5 bg-gray-200 rounded text-xs">Ctrl+B</kbd> - Bold</div>
                  <div>• <kbd className="px-1 py-0.5 bg-gray-200 rounded text-xs">Ctrl+I</kbd> - Italic</div>
                  <div>• <kbd className="px-1 py-0.5 bg-gray-200 rounded text-xs">Ctrl+U</kbd> - Underline</div>
                  <div>• <kbd className="px-1 py-0.5 bg-gray-200 rounded text-xs">Ctrl+Shift+S</kbd> - Strikethrough</div>
                </div>
              </div>
            )}
          </CardDescription>
        </CardHeader>
        <CardContent>
          <ChatInput
            roomId="demo-room"
            roomType="channel"
            useRichEditor={useRichEditor}
          />
        </CardContent>
      </Card>
>>>>>>> 9c5fdfb6

                    <div className="text-sm text-muted-foreground">
                        <strong>Current Mode:</strong>{' '}
                        {useRichEditor ? (
                            <span className="text-blue-600">
                                Rich Text Editor with Lexical
                            </span>
                        ) : (
                            <span className="text-gray-600">
                                Basic Textarea
                            </span>
                        )}
                    </div>
                </CardContent>
            </Card>

            <Card>
                <CardHeader>
                    <CardTitle>Message Input Demo</CardTitle>
                    <CardDescription>
                        Try typing and sending messages. Press Enter to send,
                        Shift+Enter for new lines.
                    </CardDescription>
                </CardHeader>
                <CardContent>
                    <ChatInput
                        roomId="demo-room"
                        roomType="channel"
                        useRichEditor={useRichEditor}
                    />
                </CardContent>
            </Card>

            <Card>
                <CardHeader className="flex flex-row items-center justify-between">
                    <div>
                        <CardTitle>Message History</CardTitle>
                        <CardDescription>
                            Messages sent will appear here (simulated output)
                        </CardDescription>
                    </div>
                    {messages.length > 0 && (
                        <Button
                            variant="outline"
                            size="sm"
                            onClick={handleClearMessages}
                        >
                            Clear
                        </Button>
                    )}
                </CardHeader>
                <CardContent>
                    {messages.length === 0 ? (
                        <div className="text-center py-8 text-muted-foreground">
                            No messages yet. Try sending a message above!
                        </div>
                    ) : (
                        <div className="space-y-3">
                            {messages.map(message => (
                                <div
                                    key={message.id}
                                    className="border rounded-lg p-3"
                                >
                                    <div className="flex justify-between items-start">
                                        <div className="flex-1">
                                            <p className="text-sm">
                                                {message.content}
                                            </p>
                                        </div>
                                        <div className="text-xs text-muted-foreground ml-2">
                                            {message.isRich
                                                ? '📝 Rich'
                                                : '📄 Plain'}
                                        </div>
                                    </div>
                                    <div className="text-xs text-muted-foreground mt-1">
                                        {message.timestamp.toLocaleTimeString()}
                                    </div>
                                </div>
                            ))}
                        </div>
                    )}
                </CardContent>
            </Card>

            <Separator />

<<<<<<< HEAD
            <Card>
                <CardHeader>
                    <CardTitle>Implementation Details</CardTitle>
                </CardHeader>
                <CardContent className="space-y-4">
                    <div className="grid md:grid-cols-2 gap-4">
                        <div>
                            <h4 className="font-semibold text-sm mb-2">
                                ✅ Completed Features
                            </h4>
                            <ul className="text-sm space-y-1 text-muted-foreground">
                                <li>• Lexical editor integration</li>
                                <li>• SerializedEditorState output</li>
                                <li>• Backward compatibility</li>
                                <li>• TypeScript support</li>
                                <li>• Error boundaries</li>
                                <li>• Character limits</li>
                                <li>• Keyboard shortcuts</li>
                                <li>• 40 passing tests</li>
                            </ul>
                        </div>
                        <div>
                            <h4 className="font-semibold text-sm mb-2">
                                🎯 Technical Details
                            </h4>
                            <ul className="text-sm space-y-1 text-muted-foreground">
                                <li>• RichTextPlugin for editing</li>
                                <li>• HistoryPlugin for undo/redo</li>
                                <li>• OnChangePlugin for tracking</li>
                                <li>• Custom KeyboardPlugin</li>
                                <li>• CharacterLimitPlugin</li>
                                <li>• Validation utilities</li>
                                <li>• Error handling</li>
                                <li>• Integration tests</li>
                            </ul>
                        </div>
                    </div>
                </CardContent>
            </Card>
        </div>
    );
=======
      <Card>
        <CardHeader>
          <CardTitle>Implementation Details</CardTitle>
        </CardHeader>
        <CardContent className="space-y-4">
          <div className="grid md:grid-cols-2 gap-4">
            <div>
              <h4 className="font-semibold text-sm mb-2">✅ Completed Features</h4>
              <ul className="text-sm space-y-1 text-muted-foreground">
                <li>• Lexical editor integration</li>
                <li>• SerializedEditorState output</li>
                <li>• Text formatting (bold, italic, underline, strikethrough)</li>
                <li>• Keyboard shortcuts for formatting</li>
                <li>• Format combinations support</li>
                <li>• Backward compatibility</li>
                <li>• TypeScript support</li>
                <li>• Error boundaries</li>
                <li>• Character limits</li>
                <li>• 62 passing tests</li>
              </ul>
            </div>
            <div>
              <h4 className="font-semibold text-sm mb-2">🎯 Technical Details</h4>
              <ul className="text-sm space-y-1 text-muted-foreground">
                <li>• RichTextPlugin for editing</li>
                <li>• HistoryPlugin for undo/redo</li>
                <li>• OnChangePlugin for tracking</li>
                <li>• Custom KeyboardPlugin</li>
                <li>• FormattingPlugin for text styles</li>
                <li>• CharacterLimitPlugin</li>
                <li>• Validation utilities</li>
                <li>• Format utilities & helpers</li>
                <li>• Error handling</li>
                <li>• Integration tests</li>
              </ul>
            </div>
          </div>
        </CardContent>
      </Card>
    </div>
  );
>>>>>>> 9c5fdfb6
}<|MERGE_RESOLUTION|>--- conflicted
+++ resolved
@@ -1,6 +1,5 @@
 import { useState } from 'react';
 
-<<<<<<< HEAD
 import {
     Card,
     CardContent,
@@ -8,9 +7,6 @@
     CardHeader,
     CardTitle
 } from '@/components/ui/card';
-=======
-import { Card, CardContent, CardDescription, CardHeader, CardTitle } from '@/components/ui/card';
->>>>>>> 9c5fdfb6
 import { Button } from '@/components/ui/button';
 import { Switch } from '@/components/ui/switch';
 import { Label } from '@/components/ui/label';
@@ -28,20 +24,9 @@
         }>
     >([]);
 
-<<<<<<< HEAD
     const handleClearMessages = () => {
         setMessages([]);
     };
-=======
-  return (
-    <div className="max-w-4xl mx-auto p-6 space-y-6">
-      <div className="text-center">
-        <h1 className="text-3xl font-bold">RichMessageEditor Integration Demo</h1>
-        <p className="text-muted-foreground mt-2">
-          Text Formatting Implementation Complete: Bold, Italic, Underline, Strikethrough
-        </p>
-      </div>
->>>>>>> 9c5fdfb6
 
     return (
         <div className="max-w-4xl mx-auto p-6 space-y-6">
@@ -54,7 +39,6 @@
                 </p>
             </div>
 
-<<<<<<< HEAD
             <Card>
                 <CardHeader>
                     <CardTitle>Editor Mode Controls</CardTitle>
@@ -75,7 +59,22 @@
                                 : 'Basic Textarea'}
                         </Label>
                     </div>
-=======
+
+                    <div className="text-sm text-muted-foreground">
+                        <strong>Current Mode:</strong>{' '}
+                        {useRichEditor ? (
+                            <span className="text-blue-600">
+                                Rich Text Editor with Lexical
+                            </span>
+                        ) : (
+                            <span className="text-gray-600">
+                                Basic Textarea
+                            </span>
+                        )}
+                    </div>
+                </CardContent>
+            </Card>
+
       <Card>
         <CardHeader>
           <CardTitle>Message Input Demo</CardTitle>
@@ -92,39 +91,6 @@
                 </div>
               </div>
             )}
-          </CardDescription>
-        </CardHeader>
-        <CardContent>
-          <ChatInput
-            roomId="demo-room"
-            roomType="channel"
-            useRichEditor={useRichEditor}
-          />
-        </CardContent>
-      </Card>
->>>>>>> 9c5fdfb6
-
-                    <div className="text-sm text-muted-foreground">
-                        <strong>Current Mode:</strong>{' '}
-                        {useRichEditor ? (
-                            <span className="text-blue-600">
-                                Rich Text Editor with Lexical
-                            </span>
-                        ) : (
-                            <span className="text-gray-600">
-                                Basic Textarea
-                            </span>
-                        )}
-                    </div>
-                </CardContent>
-            </Card>
-
-            <Card>
-                <CardHeader>
-                    <CardTitle>Message Input Demo</CardTitle>
-                    <CardDescription>
-                        Try typing and sending messages. Press Enter to send,
-                        Shift+Enter for new lines.
                     </CardDescription>
                 </CardHeader>
                 <CardContent>
@@ -190,7 +156,6 @@
 
             <Separator />
 
-<<<<<<< HEAD
             <Card>
                 <CardHeader>
                     <CardTitle>Implementation Details</CardTitle>
@@ -204,12 +169,14 @@
                             <ul className="text-sm space-y-1 text-muted-foreground">
                                 <li>• Lexical editor integration</li>
                                 <li>• SerializedEditorState output</li>
+                <li>• Text formatting (bold, italic, underline, strikethrough)</li>
+                <li>• Keyboard shortcuts for formatting</li>
+                <li>• Format combinations support</li>
                                 <li>• Backward compatibility</li>
                                 <li>• TypeScript support</li>
                                 <li>• Error boundaries</li>
                                 <li>• Character limits</li>
-                                <li>• Keyboard shortcuts</li>
-                                <li>• 40 passing tests</li>
+                <li>• 62 passing tests</li>
                             </ul>
                         </div>
                         <div>
@@ -221,8 +188,10 @@
                                 <li>• HistoryPlugin for undo/redo</li>
                                 <li>• OnChangePlugin for tracking</li>
                                 <li>• Custom KeyboardPlugin</li>
+                <li>• FormattingPlugin for text styles</li>
                                 <li>• CharacterLimitPlugin</li>
                                 <li>• Validation utilities</li>
+                <li>• Format utilities & helpers</li>
                                 <li>• Error handling</li>
                                 <li>• Integration tests</li>
                             </ul>
@@ -232,47 +201,4 @@
             </Card>
         </div>
     );
-=======
-      <Card>
-        <CardHeader>
-          <CardTitle>Implementation Details</CardTitle>
-        </CardHeader>
-        <CardContent className="space-y-4">
-          <div className="grid md:grid-cols-2 gap-4">
-            <div>
-              <h4 className="font-semibold text-sm mb-2">✅ Completed Features</h4>
-              <ul className="text-sm space-y-1 text-muted-foreground">
-                <li>• Lexical editor integration</li>
-                <li>• SerializedEditorState output</li>
-                <li>• Text formatting (bold, italic, underline, strikethrough)</li>
-                <li>• Keyboard shortcuts for formatting</li>
-                <li>• Format combinations support</li>
-                <li>• Backward compatibility</li>
-                <li>• TypeScript support</li>
-                <li>• Error boundaries</li>
-                <li>• Character limits</li>
-                <li>• 62 passing tests</li>
-              </ul>
-            </div>
-            <div>
-              <h4 className="font-semibold text-sm mb-2">🎯 Technical Details</h4>
-              <ul className="text-sm space-y-1 text-muted-foreground">
-                <li>• RichTextPlugin for editing</li>
-                <li>• HistoryPlugin for undo/redo</li>
-                <li>• OnChangePlugin for tracking</li>
-                <li>• Custom KeyboardPlugin</li>
-                <li>• FormattingPlugin for text styles</li>
-                <li>• CharacterLimitPlugin</li>
-                <li>• Validation utilities</li>
-                <li>• Format utilities & helpers</li>
-                <li>• Error handling</li>
-                <li>• Integration tests</li>
-              </ul>
-            </div>
-          </div>
-        </CardContent>
-      </Card>
-    </div>
-  );
->>>>>>> 9c5fdfb6
 }