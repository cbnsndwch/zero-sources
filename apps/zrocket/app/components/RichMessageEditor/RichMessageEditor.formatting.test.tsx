import { describe, it, expect, vi, beforeEach, beforeAll } from 'vitest';
import { render, screen, fireEvent } from '@testing-library/react';
import '@testing-library/jest-dom';

import { RichMessageEditor } from './RichMessageEditor';
import { setupLexicalMocks } from './test-utils';

<<<<<<< HEAD
// Mock the Lexical components and add formatting support
vi.mock('@lexical/react/LexicalComposer', () => ({
    LexicalComposer: ({ children }: { children: React.ReactNode }) => (
        <div data-testid="lexical-composer">{children}</div>
    )
}));

vi.mock('@lexical/react/LexicalRichTextPlugin', () => ({
    RichTextPlugin: ({ contentEditable, ErrorBoundary }: any) => (
        <div data-testid="rich-text-plugin">
            {contentEditable}
            <ErrorBoundary />
        </div>
    )
}));

vi.mock('@lexical/react/LexicalContentEditable', () => ({
    ContentEditable: ({ placeholder, className }: any) => (
        <div
            data-testid="content-editable"
            className={className}
            role="textbox"
            contentEditable
        >
            {placeholder}
        </div>
    )
}));

vi.mock('@lexical/react/LexicalHistoryPlugin', () => ({
    HistoryPlugin: () => <div data-testid="history-plugin" />
}));

vi.mock('@lexical/react/LexicalOnChangePlugin', () => ({
    OnChangePlugin: () => <div data-testid="onchange-plugin" />
}));

vi.mock('@lexical/react/LexicalErrorBoundary', () => ({
    LexicalErrorBoundary: () => <div data-testid="error-boundary" />
}));

// Enhanced mock to support formatting
vi.mock('@lexical/react/LexicalComposerContext', () => ({
    useLexicalComposerContext: () => [
        {
            registerRootListener: () => () => {},
            registerNodeTransform: () => () => {},
            registerCommand: vi.fn(() => () => {}),
            registerUpdateListener: vi.fn(() => () => {}),
            dispatchCommand: vi.fn(),
            getEditorState: () => ({
                toJSON: () => ({ root: { children: [] } }),
                read: (fn: Function) => fn()
            }),
            update: (fn: Function) => fn()
        }
    ]
}));

// Mock Lexical format constants
vi.mock('lexical', async () => {
    const actual = await vi.importActual('lexical');
    return {
        ...actual,
        FORMAT_TEXT_COMMAND: 'FORMAT_TEXT_COMMAND',
        KEY_DOWN_COMMAND: 'KEY_DOWN_COMMAND',
        COMMAND_PRIORITY_NORMAL: 1
    };
=======
// Setup all Lexical mocks before any tests run
beforeAll(() => {
    setupLexicalMocks();
>>>>>>> 0d665e4d
});

describe.skip('RichMessageEditor - Text Formatting', () => {
    // Skipped: These tests require complex Lexical editor interactions not available in jsdom
    beforeEach(() => {
        // Clear any previous errors
        vi.clearAllMocks();
    });

    it('renders with formatting support', () => {
        const mockOnSendMessage = vi.fn();

        render(<RichMessageEditor onSendMessage={mockOnSendMessage} />);

        expect(screen.getByTestId('lexical-composer')).toBeInTheDocument();
        expect(screen.getByTestId('rich-text-plugin')).toBeInTheDocument();
        expect(screen.getByTestId('content-editable')).toBeInTheDocument();
    });

    it('includes FormattingPlugin in the component tree', () => {
        const mockOnSendMessage = vi.fn();

        render(<RichMessageEditor onSendMessage={mockOnSendMessage} />);

        // The FormattingPlugin doesn't render visible content, but it should register commands
        // We verify this indirectly by checking the editor is properly configured
        expect(screen.getByTestId('lexical-composer')).toBeInTheDocument();
    });

    it('has updated theme configuration for text formatting', () => {
        const mockOnSendMessage = vi.fn();

        render(<RichMessageEditor onSendMessage={mockOnSendMessage} />);

        // The theme is configured internally, we can't directly test it through DOM
        // but we can verify the component renders successfully with formatting theme
        expect(screen.getByTestId('content-editable')).toBeInTheDocument();
    });

    it('supports all required formatting types', () => {
        const mockOnSendMessage = vi.fn();

        render(<RichMessageEditor onSendMessage={mockOnSendMessage} />);

        // Component should render successfully with all formatting types configured
        expect(screen.getByTestId('lexical-composer')).toBeInTheDocument();

        // In a real implementation, this would test actual formatting functionality
        // For now, we verify the component structure supports formatting
        expect(screen.getByRole('textbox')).toBeInTheDocument();
    });

    it('handles keyboard shortcuts properly', () => {
        const mockOnSendMessage = vi.fn();

        render(<RichMessageEditor onSendMessage={mockOnSendMessage} />);

        const contentEditable = screen.getByRole('textbox');

        // Simulate keyboard shortcuts (these would be handled by FormattingPlugin)
        fireEvent.keyDown(contentEditable, {
            key: 'b',
            ctrlKey: true,
            preventDefault: vi.fn()
        });

        fireEvent.keyDown(contentEditable, {
            key: 'i',
            ctrlKey: true,
            preventDefault: vi.fn()
        });

        fireEvent.keyDown(contentEditable, {
            key: 'u',
            ctrlKey: true,
            preventDefault: vi.fn()
        });

        fireEvent.keyDown(contentEditable, {
            key: 's',
            ctrlKey: true,
            shiftKey: true,
            preventDefault: vi.fn()
        });

        // In the test environment, we can't directly verify the formatting commands
        // but we can verify the component doesn't crash with keyboard input
        expect(screen.getByTestId('lexical-composer')).toBeInTheDocument();
    });

    it('maintains backward compatibility with existing props', () => {
        const mockOnSendMessage = vi.fn();

        render(
            <RichMessageEditor
                onSendMessage={mockOnSendMessage}
                placeholder="Custom placeholder"
                disabled={false}
                maxLength={100}
            />
        );

        expect(screen.getByText('Custom placeholder')).toBeInTheDocument();
        expect(screen.getByTestId('lexical-composer')).toBeInTheDocument();
    });

    it('preserves serialization behavior with formatting', () => {
        const mockOnSendMessage = vi.fn();

        render(<RichMessageEditor onSendMessage={mockOnSendMessage} />);

        // The serialization should work with formatted content
        // This is tested more thoroughly in the SerializedEditorStateCompliance tests
        expect(screen.getByTestId('lexical-composer')).toBeInTheDocument();
    });

    it('includes FormattingToolbar in the component', () => {
        const mockOnSendMessage = vi.fn();

        render(<RichMessageEditor onSendMessage={mockOnSendMessage} />);

        // Check that the formatting toolbar buttons are present
        expect(screen.getByTestId('format-bold')).toBeInTheDocument();
        expect(screen.getByTestId('format-italic')).toBeInTheDocument();
        expect(screen.getByTestId('format-underline')).toBeInTheDocument();
        expect(screen.getByTestId('format-strikethrough')).toBeInTheDocument();
    });

    it('disables toolbar when editor is disabled', () => {
        const mockOnSendMessage = vi.fn();

        render(<RichMessageEditor onSendMessage={mockOnSendMessage} disabled={true} />);

        // All toolbar buttons should be disabled when editor is disabled
        expect(screen.getByTestId('format-bold')).toBeDisabled();
        expect(screen.getByTestId('format-italic')).toBeDisabled();
        expect(screen.getByTestId('format-underline')).toBeDisabled();
        expect(screen.getByTestId('format-strikethrough')).toBeDisabled();
    });
});<|MERGE_RESOLUTION|>--- conflicted
+++ resolved
@@ -5,217 +5,153 @@
 import { RichMessageEditor } from './RichMessageEditor';
 import { setupLexicalMocks } from './test-utils';
 
-<<<<<<< HEAD
-// Mock the Lexical components and add formatting support
-vi.mock('@lexical/react/LexicalComposer', () => ({
-    LexicalComposer: ({ children }: { children: React.ReactNode }) => (
-        <div data-testid="lexical-composer">{children}</div>
-    )
-}));
-
-vi.mock('@lexical/react/LexicalRichTextPlugin', () => ({
-    RichTextPlugin: ({ contentEditable, ErrorBoundary }: any) => (
-        <div data-testid="rich-text-plugin">
-            {contentEditable}
-            <ErrorBoundary />
-        </div>
-    )
-}));
-
-vi.mock('@lexical/react/LexicalContentEditable', () => ({
-    ContentEditable: ({ placeholder, className }: any) => (
-        <div
-            data-testid="content-editable"
-            className={className}
-            role="textbox"
-            contentEditable
-        >
-            {placeholder}
-        </div>
-    )
-}));
-
-vi.mock('@lexical/react/LexicalHistoryPlugin', () => ({
-    HistoryPlugin: () => <div data-testid="history-plugin" />
-}));
-
-vi.mock('@lexical/react/LexicalOnChangePlugin', () => ({
-    OnChangePlugin: () => <div data-testid="onchange-plugin" />
-}));
-
-vi.mock('@lexical/react/LexicalErrorBoundary', () => ({
-    LexicalErrorBoundary: () => <div data-testid="error-boundary" />
-}));
-
-// Enhanced mock to support formatting
-vi.mock('@lexical/react/LexicalComposerContext', () => ({
-    useLexicalComposerContext: () => [
-        {
-            registerRootListener: () => () => {},
-            registerNodeTransform: () => () => {},
-            registerCommand: vi.fn(() => () => {}),
-            registerUpdateListener: vi.fn(() => () => {}),
-            dispatchCommand: vi.fn(),
-            getEditorState: () => ({
-                toJSON: () => ({ root: { children: [] } }),
-                read: (fn: Function) => fn()
-            }),
-            update: (fn: Function) => fn()
-        }
-    ]
-}));
-
-// Mock Lexical format constants
-vi.mock('lexical', async () => {
-    const actual = await vi.importActual('lexical');
-    return {
-        ...actual,
-        FORMAT_TEXT_COMMAND: 'FORMAT_TEXT_COMMAND',
-        KEY_DOWN_COMMAND: 'KEY_DOWN_COMMAND',
-        COMMAND_PRIORITY_NORMAL: 1
-    };
-=======
 // Setup all Lexical mocks before any tests run
 beforeAll(() => {
     setupLexicalMocks();
->>>>>>> 0d665e4d
 });
-
-describe.skip('RichMessageEditor - Text Formatting', () => {
-    // Skipped: These tests require complex Lexical editor interactions not available in jsdom
-    beforeEach(() => {
-        // Clear any previous errors
-        vi.clearAllMocks();
-    });
-
-    it('renders with formatting support', () => {
-        const mockOnSendMessage = vi.fn();
-
-        render(<RichMessageEditor onSendMessage={mockOnSendMessage} />);
-
-        expect(screen.getByTestId('lexical-composer')).toBeInTheDocument();
-        expect(screen.getByTestId('rich-text-plugin')).toBeInTheDocument();
-        expect(screen.getByTestId('content-editable')).toBeInTheDocument();
-    });
-
-    it('includes FormattingPlugin in the component tree', () => {
-        const mockOnSendMessage = vi.fn();
-
-        render(<RichMessageEditor onSendMessage={mockOnSendMessage} />);
-
-        // The FormattingPlugin doesn't render visible content, but it should register commands
-        // We verify this indirectly by checking the editor is properly configured
-        expect(screen.getByTestId('lexical-composer')).toBeInTheDocument();
-    });
-
-    it('has updated theme configuration for text formatting', () => {
-        const mockOnSendMessage = vi.fn();
-
-        render(<RichMessageEditor onSendMessage={mockOnSendMessage} />);
-
-        // The theme is configured internally, we can't directly test it through DOM
-        // but we can verify the component renders successfully with formatting theme
-        expect(screen.getByTestId('content-editable')).toBeInTheDocument();
-    });
-
-    it('supports all required formatting types', () => {
-        const mockOnSendMessage = vi.fn();
-
-        render(<RichMessageEditor onSendMessage={mockOnSendMessage} />);
-
-        // Component should render successfully with all formatting types configured
-        expect(screen.getByTestId('lexical-composer')).toBeInTheDocument();
-
-        // In a real implementation, this would test actual formatting functionality
-        // For now, we verify the component structure supports formatting
-        expect(screen.getByRole('textbox')).toBeInTheDocument();
-    });
-
-    it('handles keyboard shortcuts properly', () => {
-        const mockOnSendMessage = vi.fn();
-
-        render(<RichMessageEditor onSendMessage={mockOnSendMessage} />);
-
-        const contentEditable = screen.getByRole('textbox');
-
-        // Simulate keyboard shortcuts (these would be handled by FormattingPlugin)
-        fireEvent.keyDown(contentEditable, {
-            key: 'b',
-            ctrlKey: true,
-            preventDefault: vi.fn()
+registerUpdateListener: (vi.fn(() => () => {}),
+    describe.skip('RichMessageEditor - Text Formatting', () => {
+        // Skipped: These tests require complex Lexical editor interactions not available in jsdom
+        beforeEach(() => {
+            // Clear any previous errors
+            vi.clearAllMocks();
         });
 
-        fireEvent.keyDown(contentEditable, {
-            key: 'i',
-            ctrlKey: true,
-            preventDefault: vi.fn()
+        it('renders with formatting support', () => {
+            const mockOnSendMessage = vi.fn();
+
+            render(<RichMessageEditor onSendMessage={mockOnSendMessage} />);
+
+            expect(screen.getByTestId('lexical-composer')).toBeInTheDocument();
+            expect(screen.getByTestId('rich-text-plugin')).toBeInTheDocument();
+            expect(screen.getByTestId('content-editable')).toBeInTheDocument();
         });
 
-        fireEvent.keyDown(contentEditable, {
-            key: 'u',
-            ctrlKey: true,
-            preventDefault: vi.fn()
+        it('includes FormattingPlugin in the component tree', () => {
+            const mockOnSendMessage = vi.fn();
+
+            render(<RichMessageEditor onSendMessage={mockOnSendMessage} />);
+
+            // The FormattingPlugin doesn't render visible content, but it should register commands
+            // We verify this indirectly by checking the editor is properly configured
+            expect(screen.getByTestId('lexical-composer')).toBeInTheDocument();
         });
 
-        fireEvent.keyDown(contentEditable, {
-            key: 's',
-            ctrlKey: true,
-            shiftKey: true,
-            preventDefault: vi.fn()
+        it('has updated theme configuration for text formatting', () => {
+            const mockOnSendMessage = vi.fn();
+
+            render(<RichMessageEditor onSendMessage={mockOnSendMessage} />);
+
+            // The theme is configured internally, we can't directly test it through DOM
+            // but we can verify the component renders successfully with formatting theme
+            expect(screen.getByTestId('content-editable')).toBeInTheDocument();
         });
 
-        // In the test environment, we can't directly verify the formatting commands
-        // but we can verify the component doesn't crash with keyboard input
-        expect(screen.getByTestId('lexical-composer')).toBeInTheDocument();
-    });
+        it('supports all required formatting types', () => {
+            const mockOnSendMessage = vi.fn();
 
-    it('maintains backward compatibility with existing props', () => {
-        const mockOnSendMessage = vi.fn();
+            render(<RichMessageEditor onSendMessage={mockOnSendMessage} />);
 
-        render(
-            <RichMessageEditor
-                onSendMessage={mockOnSendMessage}
-                placeholder="Custom placeholder"
-                disabled={false}
-                maxLength={100}
-            />
-        );
+            // Component should render successfully with all formatting types configured
+            expect(screen.getByTestId('lexical-composer')).toBeInTheDocument();
 
-        expect(screen.getByText('Custom placeholder')).toBeInTheDocument();
-        expect(screen.getByTestId('lexical-composer')).toBeInTheDocument();
-    });
+            // In a real implementation, this would test actual formatting functionality
+            // For now, we verify the component structure supports formatting
+            expect(screen.getByRole('textbox')).toBeInTheDocument();
+        });
 
-    it('preserves serialization behavior with formatting', () => {
-        const mockOnSendMessage = vi.fn();
+        it('handles keyboard shortcuts properly', () => {
+            const mockOnSendMessage = vi.fn();
 
-        render(<RichMessageEditor onSendMessage={mockOnSendMessage} />);
+            render(<RichMessageEditor onSendMessage={mockOnSendMessage} />);
 
-        // The serialization should work with formatted content
-        // This is tested more thoroughly in the SerializedEditorStateCompliance tests
-        expect(screen.getByTestId('lexical-composer')).toBeInTheDocument();
-    });
+            const contentEditable = screen.getByRole('textbox');
 
-    it('includes FormattingToolbar in the component', () => {
-        const mockOnSendMessage = vi.fn();
+            // Simulate keyboard shortcuts (these would be handled by FormattingPlugin)
+            fireEvent.keyDown(contentEditable, {
+                key: 'b',
+                ctrlKey: true,
+                preventDefault: vi.fn()
+            });
 
-        render(<RichMessageEditor onSendMessage={mockOnSendMessage} />);
+            fireEvent.keyDown(contentEditable, {
+                key: 'i',
+                ctrlKey: true,
+                preventDefault: vi.fn()
+            });
 
-        // Check that the formatting toolbar buttons are present
-        expect(screen.getByTestId('format-bold')).toBeInTheDocument();
-        expect(screen.getByTestId('format-italic')).toBeInTheDocument();
-        expect(screen.getByTestId('format-underline')).toBeInTheDocument();
-        expect(screen.getByTestId('format-strikethrough')).toBeInTheDocument();
-    });
+            fireEvent.keyDown(contentEditable, {
+                key: 'u',
+                ctrlKey: true,
+                preventDefault: vi.fn()
+            });
 
-    it('disables toolbar when editor is disabled', () => {
-        const mockOnSendMessage = vi.fn();
+            fireEvent.keyDown(contentEditable, {
+                key: 's',
+                ctrlKey: true,
+                shiftKey: true,
+                preventDefault: vi.fn()
+            });
 
-        render(<RichMessageEditor onSendMessage={mockOnSendMessage} disabled={true} />);
+            // In the test environment, we can't directly verify the formatting commands
+            // but we can verify the component doesn't crash with keyboard input
+            expect(screen.getByTestId('lexical-composer')).toBeInTheDocument();
+        });
 
-        // All toolbar buttons should be disabled when editor is disabled
-        expect(screen.getByTestId('format-bold')).toBeDisabled();
-        expect(screen.getByTestId('format-italic')).toBeDisabled();
-        expect(screen.getByTestId('format-underline')).toBeDisabled();
-        expect(screen.getByTestId('format-strikethrough')).toBeDisabled();
-    });
-});+        it('maintains backward compatibility with existing props', () => {
+            const mockOnSendMessage = vi.fn();
+
+            render(
+                <RichMessageEditor
+                    onSendMessage={mockOnSendMessage}
+                    placeholder="Custom placeholder"
+                    disabled={false}
+                    maxLength={100}
+                />
+            );
+
+            expect(screen.getByText('Custom placeholder')).toBeInTheDocument();
+            expect(screen.getByTestId('lexical-composer')).toBeInTheDocument();
+        });
+
+        it('preserves serialization behavior with formatting', () => {
+            const mockOnSendMessage = vi.fn();
+
+            render(<RichMessageEditor onSendMessage={mockOnSendMessage} />);
+
+            // The serialization should work with formatted content
+            // This is tested more thoroughly in the SerializedEditorStateCompliance tests
+            expect(screen.getByTestId('lexical-composer')).toBeInTheDocument();
+        });
+
+        it('includes FormattingToolbar in the component', () => {
+            const mockOnSendMessage = vi.fn();
+
+            render(<RichMessageEditor onSendMessage={mockOnSendMessage} />);
+
+            // Check that the formatting toolbar buttons are present
+            expect(screen.getByTestId('format-bold')).toBeInTheDocument();
+            expect(screen.getByTestId('format-italic')).toBeInTheDocument();
+            expect(screen.getByTestId('format-underline')).toBeInTheDocument();
+            expect(
+                screen.getByTestId('format-strikethrough')
+            ).toBeInTheDocument();
+        });
+
+        it('disables toolbar when editor is disabled', () => {
+            const mockOnSendMessage = vi.fn();
+
+            render(
+                <RichMessageEditor
+                    onSendMessage={mockOnSendMessage}
+                    disabled={true}
+                />
+            );
+
+            // All toolbar buttons should be disabled when editor is disabled
+            expect(screen.getByTestId('format-bold')).toBeDisabled();
+            expect(screen.getByTestId('format-italic')).toBeDisabled();
+            expect(screen.getByTestId('format-underline')).toBeDisabled();
+            expect(screen.getByTestId('format-strikethrough')).toBeDisabled();
+        });
+    }));