<<<<<<< HEAD
/* eslint-disable @typescript-eslint/no-explicit-any */
/* eslint-disable @typescript-eslint/no-unsafe-function-type */
import type { Type } from '@nestjs/common';
import type { SchemaDefinitionProperty, SchemaOptions } from 'mongoose';
=======
/* eslint-disable @typescript-eslint/no-unsafe-function-type */
import type { Type } from '@nestjs/common';
import type {
    SchemaDefinitionProperty,
    SchemaOptions
    // SchemaType
} from 'mongoose';
>>>>>>> e5711625

/**
 * Interface defining property options that can be passed to `@Prop()` decorator.
 */
type PropOptions<T = any> = Partial<SchemaDefinitionProperty<T>>;

// not support for explicit SchemaTypes for now
// export type PropOptions<T = any> = Partial<SchemaDefinitionProperty<T>> | SchemaType;

interface PropertyMetadata<T = any> {
    target: Function;
    propertyKey: string;
    options: PropOptions<T>;
}

interface SchemaMetadata {
    target: Function;
    options?: SchemaOptions;
    properties?: PropertyMetadata[];
}

type GetSchemaMetadataByTarget = <TEntity>(
    target: Type<TEntity>
) => SchemaMetadata | undefined;

declare global {
    let MongoTypeMetadataStorage: {
        getSchemaMetadataByTarget: GetSchemaMetadataByTarget;
    };
}<|MERGE_RESOLUTION|>--- conflicted
+++ resolved
@@ -1,17 +1,8 @@
-<<<<<<< HEAD
-/* eslint-disable @typescript-eslint/no-explicit-any */
+ 
 /* eslint-disable @typescript-eslint/no-unsafe-function-type */
 import type { Type } from '@nestjs/common';
 import type { SchemaDefinitionProperty, SchemaOptions } from 'mongoose';
-=======
-/* eslint-disable @typescript-eslint/no-unsafe-function-type */
-import type { Type } from '@nestjs/common';
-import type {
-    SchemaDefinitionProperty,
-    SchemaOptions
-    // SchemaType
-} from 'mongoose';
->>>>>>> e5711625
+// SchemaType
 
 /**
  * Interface defining property options that can be passed to `@Prop()` decorator.
