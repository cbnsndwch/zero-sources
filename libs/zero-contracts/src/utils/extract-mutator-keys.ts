--- conflicted
+++ resolved
@@ -1,5 +1,5 @@
-/* eslint-disable @typescript-eslint/no-empty-object-type */
  
+
 import type {
     CustomMutatorDefs,
     CustomMutatorImpl,
@@ -81,11 +81,7 @@
           : never;
 }[keyof Mutators];
 
-<<<<<<< HEAD
 export type ServerMutatorContext = unknown;
-=======
-export type ServerMutatorContext = {};
->>>>>>> e5711625
 
 /**
  * Represents a server-side mutator function implementation.
