--- conflicted
+++ resolved
@@ -1,21 +1,12 @@
 {
     "$schema": "https://turbo.build/schema.json",
-<<<<<<< HEAD
-    "globalEnv": [
-        "NODE_ENV",
-        "PORT",
-        "CONFIG_FILE",
-        "CORS_ORIGIN"
-    ],
-=======
->>>>>>> e5711625
-    "ui": "tui",
     "globalEnv": [
         "CONFIG_FILE",
         "CORS_ORIGIN",
         "NODE_ENV",
         "PORT"
     ],
+    "ui": "tui",
     "tasks": {
         "build": {
             "dependsOn": [
